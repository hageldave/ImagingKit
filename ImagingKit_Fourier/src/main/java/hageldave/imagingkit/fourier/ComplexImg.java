package hageldave.imagingkit.fourier;

import java.awt.image.BufferedImage;
import java.util.Arrays;
import java.util.Objects;

import hageldave.imagingkit.core.ImgBase;
import hageldave.imagingkit.core.scientific.ColorImg;

public class ComplexImg implements ImgBase<ComplexPixel> {

	public static final int channel_real = ColorImg.channel_r;
	public static final int channel_imag = ColorImg.channel_g;
	public static final int channel_power = ColorImg.channel_b;


	private final int width;
	private final int height;

	private final double[] real;
	private final double[] imag;
	/* power spectrum: real*real+imag*imag */
	private final double[] power;

	private final ColorImg delegate;

	private int currentXshift = 0;
	private int currentYshift = 0;
<<<<<<< HEAD
	private double currentScale = 1.0;
	
	
=======

>>>>>>> daabf3e2
	private boolean synchronizePowerSpectrum = false;

	public ComplexImg(int width, int height) {
		this(width, height, new double[width*height],new double[width*height],new double[width*height]);
	}

	public ComplexImg(int width, int height, double[] real, double[] imag, double[] power){
		// sanity check 1:
		Objects.requireNonNull(real);
		if(width*height != real.length){
			throw new IllegalArgumentException(String.format("Provided Dimension (width=%d, height=$d) does not match number of provided Pixels %d", width, height, real.length));
		}

		this.width = width;
		this.height = height;
		this.real = real;
		this.imag = imag !=null ?  imag:new double[width*height];
		this.power= power!=null ? power:new double[width*height];

		// sanity check 2:
		if(this.real.length != this.imag.length || this.imag.length != this.power.length){
			throw new IllegalArgumentException(String.format("Provided data arrays are not of same size. real[%d] imag[%d] power[%d]", this.real.length, this.imag.length, this.power.length));
		}

		this.delegate = new ColorImg(this.width, this.height, this.real, this.imag, this.power, null);
	}


	@Override
	public int getWidth() {
		return this.width;
	}

	@Override
	public int getHeight() {
		return this.height;
	}


	@Override
	public ComplexPixel getPixel() {
		return new ComplexPixel(this, 0);
	}


	@Override
	public ComplexPixel getPixel(int x, int y) {
		return new ComplexPixel(this, 0).setPosition(x, y);
	}


	@Override
	public BufferedImage toBufferedImage(BufferedImage bimg) {
		return delegate.toBufferedImage(bimg);
	}


	@Override
	public ComplexImg copy() {
		ComplexImg copy = new ComplexImg(
				getWidth(),
				getHeight(),
				Arrays.copyOf(real, real.length),
				Arrays.copyOf(imag, imag.length),
				Arrays.copyOf(power, power.length));
		copy.currentXshift = currentXshift;
		copy.currentYshift = currentYshift;
		return copy;
	}

	public double getValue(int channel, int x, int y) {
		return delegate.getValue(channel, x, y);
	}

	public double getValueR(int x, int y) {
		return delegate.getValueR(x, y);
	}

	public double getValueI(int x, int y) {
		return delegate.getValueG(x, y);
	}

	public double getValueP(int x, int y) {
		return delegate.getValueB(x, y);
	}

	public double getValue(int channel, int x, int y, int boundaryMode) {
		return delegate.getValue(channel, x, y, boundaryMode);
	}

	public double getValueR(int x, int y, int boundaryMode) {
		return delegate.getValueR(x, y, boundaryMode);
	}

	public double getValueI(int x, int y, int boundaryMode) {
		return delegate.getValueG(x, y, boundaryMode);
	}

	public double getValueP(int x, int y, int boundaryMode) {
		return delegate.getValueB(x, y, boundaryMode);
	}

	public int getIndexOfMaxValue(int channel) {
		return delegate.getIndexOfMaxValue(channel);
	}

	public double getMaxValue(int channel) {
		return delegate.getMaxValue(channel);
	}

	public int getIndexOfMinValue(int channel) {
		return delegate.getIndexOfMinValue(channel);
	}

	public double getMinValue(int channel) {
		return delegate.getMinValue(channel);
	}

	public double interpolate(int channel, double xNormalized, double yNormalized) {
		return delegate.interpolate(channel, xNormalized, yNormalized);
	}

	public double interpolateR(double xNormalized, double yNormalized) {
		return delegate.interpolateR(xNormalized, yNormalized);
	}

	public double interpolateI(double xNormalized, double yNormalized) {
		return delegate.interpolateG(xNormalized, yNormalized);
	}

	public double interpolateP(double xNormalized, double yNormalized) {
		return delegate.interpolateB(xNormalized, yNormalized);
	}

	public double getValueR_atIndex(int index){
		return real[index];
	}

	public double getValueI_atIndex(int index){
		return imag[index];
	}

	public void setValueR_atIndex(int index, double value){
		real[index] = value;
		if(synchronizePowerSpectrum){
			computePower(index);
		}
	}

	public void setValueI_atIndex(int index, double value){
		imag[index] = value;
		if(synchronizePowerSpectrum){
			computePower(index);
		}
	}

	public void setComplex_atIndex(int index, double real, double imag){
		this.real[index] = real;
		this.imag[index] = imag;
		if(synchronizePowerSpectrum){
			computePower(index);
		}
	}

	public void setValueR(int x, int y, double value) {
		int idx=y*width+x;
		setValueR_atIndex(idx, value);
	}

	public void setValueI(int x, int y, double value) {
		int idx=y*width+x;
		setValueI_atIndex(idx, value);
	}

	public void setComplex(int x, int y, double real, double imag){
		int idx=y*width+x;
		setComplex_atIndex(idx, real, imag);
	}

	public double computePower(int idx){
		double r = real[idx];
		double i = imag[idx];
		power[idx] = r*r+i*i;
		return power[idx];
	}

	public ComplexImg recomputePowerChannel(){
		for(int i=0; i<real.length; i++){
			computePower(i);
		}
		return this;
	}

	public double computePower(int x, int y){
		return computePower(y*width+x);
	}

	public ComplexImg fill(int channel, double value) {
		delegate.fill(channel, value);
		return this;
	}

	public BufferedImage getRemoteBufferedImage() {
		return delegate.getRemoteBufferedImage();
	}

	public boolean supportsRemoteBufferedImage() {
		return delegate.supportsRemoteBufferedImage();
	}

	public ColorImg copyArea(int x, int y, int w, int h, ComplexImg dest, int destX, int destY) {
		return delegate.copyArea(x, y, w, h, dest.delegate, destX, destY);
	}

	public ColorImg getDelegate(){
		return delegate;
	}

	public double[] getDataReal() {
		return real;
	}

	public double[] getDataImag() {
		return imag;
	}

	public double[] getDataPower() {
		return power;
	}

	public boolean isSynchronizePowerSpectrum() {
		return synchronizePowerSpectrum;
	}
<<<<<<< HEAD
	
	public ComplexImg enableSynchronizePowerSpectrum(boolean synchronizePowerSpectrum) {
		this.synchronizePowerSpectrum = synchronizePowerSpectrum;
		return this;
	}
	
	public ComplexImg scale(double factor){
		ArrayUtils.scaleArray(real, factor);
		ArrayUtils.scaleArray(imag, factor);
		if(synchronizePowerSpectrum){
			recomputePowerChannel();
		}
		this.currentScale *= factor;
		return this;
	}
	
	public double getScaling(){
		return currentScale;
	}
	
	public double getDC(){
		return getValueR(currentXshift, currentYshift);
	}
	
	public void shift(int xShift, int yShift){
		while(xShift < 0) xShift += getWidth();
		while(yShift < 0) yShift += getHeight();
		xShift %= getWidth();
		yShift %= getHeight();
		
		ArrayUtils.shift2D(real, getWidth(), getHeight(), xShift, yShift);
		ArrayUtils.shift2D(imag, getWidth(), getHeight(), xShift, yShift);
		if(synchronizePowerSpectrum){
			recomputePowerChannel();
		}
		
		this.currentXshift = xShift;
		this.currentYshift = yShift;
	}
	
	public int getXshift() {
		return currentXshift;
	}
	
	public int getYshift() {
=======

	public ComplexImg enableSynchronizePowerSpectrum(boolean synchronizePowerSpectrum) {
		this.synchronizePowerSpectrum = synchronizePowerSpectrum;
		if(synchronizePowerSpectrum){
			recomputePowerChannel();
		}
		return this;
	}

	public ComplexImg shift(int x, int y){
		ArrayUtils.shift2D(real, width, height, x, y);
		ArrayUtils.shift2D(imag, width, height, x, y);
		if(synchronizePowerSpectrum)
			ArrayUtils.shift2D(power, width, height, x, y);
		setCurrentShift(x, y);
		return this;
	}

	public ComplexImg shiftCornerToCenter(){
		return shift(width/2, height/2);
	}

	public ComplexImg resetShift(int x, int y){
		return shift(width-currentXshift, height-currentYshift);
	}

	protected void setCurrentShift(int xshift, int yshift){
		this.currentXshift = xshift;
		this.currentYshift = yshift;
	}

	public double getDCreal(){
		return getValueR(currentXshift, currentYshift);
	}

	public int getCurrentXshift() {
		return currentXshift;
	}

	public int getCurrentYshift() {
>>>>>>> daabf3e2
		return currentYshift;
	}
}<|MERGE_RESOLUTION|>--- conflicted
+++ resolved
@@ -26,13 +26,7 @@
 
 	private int currentXshift = 0;
 	private int currentYshift = 0;
-<<<<<<< HEAD
-	private double currentScale = 1.0;
-	
-	
-=======
-
->>>>>>> daabf3e2
+
 	private boolean synchronizePowerSpectrum = false;
 
 	public ComplexImg(int width, int height) {
@@ -266,53 +260,6 @@
 	public boolean isSynchronizePowerSpectrum() {
 		return synchronizePowerSpectrum;
 	}
-<<<<<<< HEAD
-	
-	public ComplexImg enableSynchronizePowerSpectrum(boolean synchronizePowerSpectrum) {
-		this.synchronizePowerSpectrum = synchronizePowerSpectrum;
-		return this;
-	}
-	
-	public ComplexImg scale(double factor){
-		ArrayUtils.scaleArray(real, factor);
-		ArrayUtils.scaleArray(imag, factor);
-		if(synchronizePowerSpectrum){
-			recomputePowerChannel();
-		}
-		this.currentScale *= factor;
-		return this;
-	}
-	
-	public double getScaling(){
-		return currentScale;
-	}
-	
-	public double getDC(){
-		return getValueR(currentXshift, currentYshift);
-	}
-	
-	public void shift(int xShift, int yShift){
-		while(xShift < 0) xShift += getWidth();
-		while(yShift < 0) yShift += getHeight();
-		xShift %= getWidth();
-		yShift %= getHeight();
-		
-		ArrayUtils.shift2D(real, getWidth(), getHeight(), xShift, yShift);
-		ArrayUtils.shift2D(imag, getWidth(), getHeight(), xShift, yShift);
-		if(synchronizePowerSpectrum){
-			recomputePowerChannel();
-		}
-		
-		this.currentXshift = xShift;
-		this.currentYshift = yShift;
-	}
-	
-	public int getXshift() {
-		return currentXshift;
-	}
-	
-	public int getYshift() {
-=======
 
 	public ComplexImg enableSynchronizePowerSpectrum(boolean synchronizePowerSpectrum) {
 		this.synchronizePowerSpectrum = synchronizePowerSpectrum;
@@ -323,6 +270,10 @@
 	}
 
 	public ComplexImg shift(int x, int y){
+		while(x < 0) x += getWidth();
+		while(y < 0) y += getHeight();
+		x %= getWidth();
+		y %= getHeight();
 		ArrayUtils.shift2D(real, width, height, x, y);
 		ArrayUtils.shift2D(imag, width, height, x, y);
 		if(synchronizePowerSpectrum)
@@ -353,7 +304,6 @@
 	}
 
 	public int getCurrentYshift() {
->>>>>>> daabf3e2
 		return currentYshift;
 	}
 }